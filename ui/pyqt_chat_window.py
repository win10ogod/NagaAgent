import sys, os; sys.path.insert(0, os.path.abspath(os.path.dirname(__file__) + '/..'))
from .styles.button_factory import ButtonFactory
from PyQt5.QtWidgets import QApplication, QWidget, QTextEdit, QSizePolicy, QHBoxLayout, QLabel, QVBoxLayout, QStackedLayout, QPushButton, QStackedWidget, QDesktopWidget, QScrollArea, QSplitter, QFileDialog, QMessageBox, QFrame
from PyQt5.QtCore import Qt, QRect, QParallelAnimationGroup, QPropertyAnimation, QEasingCurve, QTimer
from PyQt5.QtGui import QColor, QPainter, QBrush, QFont, QPen
from conversation_core import NagaConversation
import os
from config import config, AI_NAME, Live2DConfig # 导入统一配置
from ui.response_utils import extract_message  # 新增：引入消息提取工具
from ui.styles.progress_widget import EnhancedProgressWidget  # 导入进度组件
from ui.enhanced_worker import StreamingWorker, BatchWorker  # 导入增强Worker
from ui.elegant_settings_widget import ElegantSettingsWidget
from ui.message_renderer import MessageRenderer  # 导入消息渲染器
from ui.live2d_side_widget import Live2DSideWidget  # 导入Live2D侧栏组件
import json
import requests
from pathlib import Path
import time

# 使用统一配置系统
BG_ALPHA = config.ui.bg_alpha
WINDOW_BG_ALPHA = config.ui.window_bg_alpha
USER_NAME = config.ui.user_name
MAC_BTN_SIZE = config.ui.mac_btn_size
MAC_BTN_MARGIN = config.ui.mac_btn_margin
MAC_BTN_GAP = config.ui.mac_btn_gap
ANIMATION_DURATION = config.ui.animation_duration



class TitleBar(QWidget):
    def __init__(s, text, parent=None):
        super().__init__(parent)
        s.text = text
        s.setFixedHeight(100)
        s.setAttribute(Qt.WA_TranslucentBackground)
        s._offset = None
        # mac风格按钮
        for i,(txt,color,hover,cb) in enumerate([
            ('-','#FFBD2E','#ffe084',lambda:s.parent().showMinimized()),
            ('×','#FF5F57','#ff8783',lambda:s.parent().close())]):
            btn=QPushButton(txt,s)
            btn.setGeometry(s.width()-MAC_BTN_MARGIN-MAC_BTN_SIZE*(2-i)-MAC_BTN_GAP*(1-i),36,MAC_BTN_SIZE,MAC_BTN_SIZE)
            btn.setStyleSheet(f"QPushButton{{background:{color};border:none;border-radius:{MAC_BTN_SIZE//2}px;color:#fff;font:18pt;}}QPushButton:hover{{background:{hover};}}")
            btn.clicked.connect(cb)
            setattr(s,f'btn_{"min close".split()[i]}',btn)
    def mousePressEvent(s, e):
        if e.button()==Qt.LeftButton: s._offset = e.globalPos()-s.parent().frameGeometry().topLeft()
    def mouseMoveEvent(s, e):
        if s._offset and e.buttons()&Qt.LeftButton:
            s.parent().move(e.globalPos()-s._offset)
    def mouseReleaseEvent(s,e):s._offset=None
    def paintEvent(s, e):
        qp = QPainter(s)
        qp.setRenderHint(QPainter.Antialiasing)
        w, h = s.width(), s.height()
        qp.setPen(QColor(255,255,255,180))
        qp.drawLine(0, 2, w, 2)
        qp.drawLine(0, h-3, w, h-3)
        font = QFont("Consolas", max(10, (h-40)//2), QFont.Bold)
        qp.setFont(font)
        rect = QRect(0, 20, w, h-40)
        for dx,dy in [(-1,0),(1,0),(0,-1),(0,1)]:
            qp.setPen(QColor(0,0,0))
            qp.drawText(rect.translated(dx,dy), Qt.AlignCenter, s.text)
        qp.setPen(QColor(255,255,255))
        qp.drawText(rect, Qt.AlignCenter, s.text)
    def resizeEvent(s,e):
        x=s.width()-MAC_BTN_MARGIN
        for i,btn in enumerate([s.btn_min,s.btn_close]):btn.move(x-MAC_BTN_SIZE*(2-i)-MAC_BTN_GAP*(1-i),36)


class ChatWindow(QWidget):
    def __init__(s):
        super().__init__()
        
        # 获取屏幕大小并自适应
        desktop = QDesktopWidget()
        screen_rect = desktop.screenGeometry()
        # 设置为屏幕大小的80%
        window_width = int(screen_rect.width() * 0.8)
        window_height = int(screen_rect.height() * 0.8)
        s.resize(window_width, window_height)
        
        # 窗口居中显示
        x = (screen_rect.width() - window_width) // 2
        y = (screen_rect.height() - window_height) // 2
        s.move(x, y)
        
        # 移除置顶标志，保留无边框
        s.setWindowFlags(Qt.FramelessWindowHint)
        s.setAttribute(Qt.WA_TranslucentBackground)
        
        # 添加窗口背景和拖动支持
        s._offset = None
        s.setStyleSheet(f"""
            ChatWindow {{
                background: rgba(25, 25, 25, {WINDOW_BG_ALPHA});
                border-radius: 20px;
                border: 1px solid rgba(255, 255, 255, 30);
            }}
        """)
        
        fontfam,fontsize='Lucida Console',16
        
        # 创建主分割器，替换原来的HBoxLayout
        s.main_splitter = QSplitter(Qt.Horizontal, s)
        s.main_splitter.setStyleSheet("""
            QSplitter {
                background: transparent;
            }
            QSplitter::handle {
                background: rgba(255, 255, 255, 30);
                width: 2px;
                border-radius: 1px;
            }
            QSplitter::handle:hover {
                background: rgba(255, 255, 255, 60);
                width: 3px;
            }
        """)
        
        # 聊天区域容器
        chat_area=QWidget()
        chat_area.setMinimumWidth(400)  # 设置最小宽度
        vlay=QVBoxLayout(chat_area);vlay.setContentsMargins(0,0,0,0);vlay.setSpacing(10)
        
        # 用QStackedWidget管理聊天区和设置页
        s.chat_stack = QStackedWidget(chat_area)
        s.chat_stack.setStyleSheet("""
            QStackedWidget {
                background: transparent;
                border: none;
            }
        """) # 保证背景穿透
        
        # 创建聊天页面容器
        s.chat_page = QWidget()
        s.chat_page.setStyleSheet("""
            QWidget {
                background: transparent;
                border: none;
            }
        """)
        
        # 创建滚动区域来容纳消息对话框
        s.chat_scroll_area = QScrollArea(s.chat_page)
        s.chat_scroll_area.setWidgetResizable(True)
        s.chat_scroll_area.setStyleSheet("""
            QScrollArea {
                background: transparent;
                border: none;
                outline: none;
            }
            QScrollBar:vertical {
                background: rgba(255, 255, 255, 30);
                width: 8px;
                border-radius: 4px;
            }
            QScrollBar::handle:vertical {
                background: rgba(255, 255, 255, 80);
                border-radius: 4px;
                min-height: 20px;
            }
            QScrollBar::handle:vertical:hover {
                background: rgba(255, 255, 255, 120);
            }
        """)
        
        # 创建滚动内容容器
        s.chat_content = QWidget()
        s.chat_content.setStyleSheet("""
            QWidget {
                background: transparent;
                border: none;
            }
        """)
        
        # 创建垂直布局来排列消息对话框
        s.chat_layout = QVBoxLayout(s.chat_content)
        s.chat_layout.setContentsMargins(10, 10, 10, 10)
        s.chat_layout.setSpacing(10)
        s.chat_layout.addStretch()  # 添加弹性空间，让消息从顶部开始
        
        s.chat_scroll_area.setWidget(s.chat_content)
        
        # 创建聊天页面布局
        chat_page_layout = QVBoxLayout(s.chat_page)
        chat_page_layout.setContentsMargins(0, 0, 0, 0)
        chat_page_layout.addWidget(s.chat_scroll_area)
        
        s.chat_stack.addWidget(s.chat_page) # index 0 聊天页
        s.settings_page = s.create_settings_page() # index 1 设置页
        s.chat_stack.addWidget(s.settings_page)
        vlay.addWidget(s.chat_stack, 1)
        
        # 添加进度显示组件
        s.progress_widget = EnhancedProgressWidget(chat_area)
        vlay.addWidget(s.progress_widget)
        
        s.input_wrap=QWidget(chat_area)
        s.input_wrap.setFixedHeight(60)  # 增加输入框包装器的高度，与字体大小匹配
        hlay=QHBoxLayout(s.input_wrap);hlay.setContentsMargins(0,0,0,0);hlay.setSpacing(8)
        s.prompt=QLabel('>',s.input_wrap)
        s.prompt.setStyleSheet(f"color:#fff;font:{fontsize}pt '{fontfam}';background:transparent;")
        hlay.addWidget(s.prompt)
        s.input = QTextEdit(s.input_wrap)
        s.input.setStyleSheet(f"""
            QTextEdit {{
                background: rgba(17,17,17,{int(BG_ALPHA*255)});
                color: #fff;
                border-radius: 15px;
                border: 1px solid rgba(255, 255, 255, 50);
                font: {fontsize}pt '{fontfam}';
                padding: 8px;
            }}
        """)
        s.input.setVerticalScrollBarPolicy(Qt.ScrollBarAsNeeded)
        s.input.setSizePolicy(QSizePolicy.Expanding, QSizePolicy.Minimum)
        hlay.addWidget(s.input)
        
        # 添加文档上传按钮
        s.upload_btn = ButtonFactory.create_action_button("upload", s.input_wrap)
        hlay.addWidget(s.upload_btn)
        
        # 添加心智云图按钮
        s.mind_map_btn = ButtonFactory.create_action_button("mind_map", s.input_wrap)
        hlay.addWidget(s.mind_map_btn)
        
        vlay.addWidget(s.input_wrap,0)
        
        # 将聊天区域添加到分割器
        s.main_splitter.addWidget(chat_area)
        
        # 侧栏（Live2D/图片显示区域）- 使用Live2D侧栏Widget
        s.side = Live2DSideWidget()
        s.collapsed_width = 400  # 收缩状态宽度
        s.expanded_width = 800  # 展开状态宽度
        s.side.setMinimumWidth(s.collapsed_width)  # 设置最小宽度为收缩状态
        s.side.setMaximumWidth(s.collapsed_width)  # 初始状态为收缩
        
        # 优化侧栏的悬停效果，使用QPainter绘制
        def setup_side_hover_effects():
            def original_enter(e):
                s.side.set_background_alpha(int(BG_ALPHA * 0.5 * 255))
                s.side.set_border_alpha(80)
            def original_leave(e):
                s.side.set_background_alpha(int(BG_ALPHA * 255))
                s.side.set_border_alpha(50)
            return original_enter, original_leave
        
        s.side_hover_enter, s.side_hover_leave = setup_side_hover_effects()
        s.side.enterEvent = s.side_hover_enter
        s.side.leaveEvent = s.side_hover_leave
        
        # 设置鼠标指针，提示可点击
        s.side.setCursor(Qt.PointingHandCursor)
        
        # 设置默认图片
        default_image = os.path.join(os.path.dirname(__file__), 'standby.png')
        if os.path.exists(default_image):
            s.side.set_fallback_image(default_image)
        
        # 连接Live2D侧栏的信号
        s.side.model_loaded.connect(s.on_live2d_model_loaded)
        s.side.error_occurred.connect(s.on_live2d_error)
        
        # 创建昵称标签（保持原有功能）
        nick=QLabel(f"● {AI_NAME}{config.system.version}",s.side)
        nick.setStyleSheet("""
            QLabel {
                color: #fff;
                font: 18pt 'Consolas';
                background: rgba(0,0,0,100);
                padding: 12px 0 12px 0;
                border-radius: 10px;
                border: none;
            }
        """)
        nick.setAlignment(Qt.AlignHCenter|Qt.AlignTop)
        nick.setAttribute(Qt.WA_TransparentForMouseEvents)
        nick.hide()  # 隐藏昵称
        
        # 将侧栏添加到分割器
        s.main_splitter.addWidget(s.side)
        
        # 设置分割器的初始比例 - 侧栏收缩状态
        s.main_splitter.setSizes([window_width - s.collapsed_width - 20, s.collapsed_width])  # 大部分给聊天区域
        
        # 创建包含分割器的主布局
        main=QVBoxLayout(s)
        main.setContentsMargins(10,110,10,10)
        main.addWidget(s.main_splitter)
        
        s.nick=nick
        s.naga=NagaConversation()  # 第三次初始化：ChatWindow构造函数中创建
        s.worker=None
        s.full_img=0 # 立绘展开标志，0=收缩状态，1=展开状态
        s.streaming_mode = config.system.stream_mode  # 根据配置决定是否使用流式模式
        s.current_response = ""  # 当前响应缓冲
        s.animating = False  # 动画标志位，动画期间为True
        s._img_inited = False  # 标志变量，图片自适应只在初始化时触发一次
        
        # Live2D相关配置
<<<<<<< HEAD
        s.live2d_enabled = getattr(getattr(config, 'live2d', None), 'enabled', False)
        s.live2d_model_path = getattr(getattr(config, 'live2d', None), 'model_path', False)
=======
        s.live2d_enabled = getattr(config, 'live2d', Live2DConfig()).enabled  # 是否启用Live2D
        s.live2d_model_path = getattr(config, 'live2d', Live2DConfig()).model_path  # Live2D模型路径
>>>>>>> 39a900e0
        
        # 初始化消息存储
        s._messages = {}
        s._message_counter = 0
        
        # 加载持久化历史对话到前端
        s._load_persistent_context_to_ui()
        
        # 连接进度组件信号
        s.progress_widget.cancel_requested.connect(s.cancel_current_task)
        
        s.input.textChanged.connect(s.adjust_input_height)
        s.input.installEventFilter(s)
        
        # 连接文档上传按钮
        s.upload_btn.clicked.connect(s.upload_document)
        
        # 连接心智云图按钮
        s.mind_map_btn.clicked.connect(s.open_mind_map)
        
        s.setLayout(main)
        s.titlebar = TitleBar('NAGA AGENT', s)
        s.titlebar.setGeometry(0,0,s.width(),100)
        s.side.mousePressEvent=s.toggle_full_img # 侧栏点击切换聊天/设置
        s.resizeEvent(None)  # 强制自适应一次，修复图片初始尺寸
        
        # 初始化Live2D（如果启用）
        s.initialize_live2d()

    def create_settings_page(s):
        page = QWidget()
        page.setObjectName("SettingsPage")
        page.setStyleSheet("""
            #SettingsPage {
                background: transparent;
                border-radius: 24px;
                padding: 12px;
            }
        """)
        layout = QVBoxLayout(page)
        layout.setContentsMargins(0, 0, 0, 0)
        layout.setSpacing(0)
        
        # 创建滚动区域
        scroll_area = QScrollArea()
        scroll_area.setWidgetResizable(True)
        scroll_area.setVerticalScrollBarPolicy(Qt.ScrollBarAsNeeded)
        scroll_area.setHorizontalScrollBarPolicy(Qt.ScrollBarAlwaysOff)
        scroll_area.setStyleSheet("""
            QScrollArea {
                background: transparent;
                border: none;
            }
            QScrollArea > QWidget > QWidget {
                background: transparent;
            }
            QScrollBar:vertical {
                background: rgba(255, 255, 255, 20);
                width: 6px;
                border-radius: 3px;
            }
            QScrollBar::handle:vertical {
                background: rgba(255, 255, 255, 60);
                border-radius: 3px;
                min-height: 20px;
            }
            QScrollBar::handle:vertical:hover {
                background: rgba(255, 255, 255, 80);
            }
        """)
        scroll_area.setSizePolicy(QSizePolicy.Expanding, QSizePolicy.Expanding)
        # 滚动内容
        scroll_content = QWidget()
        scroll_content.setStyleSheet("background: transparent;")
        scroll_content.setSizePolicy(QSizePolicy.Expanding, QSizePolicy.Expanding)
        scroll_layout = QVBoxLayout(scroll_content)
        scroll_layout.setContentsMargins(12, 12, 12, 12)
        scroll_layout.setSpacing(20)
        # 只保留系统设置界面
        s.settings_widget = ElegantSettingsWidget(scroll_content)
        s.settings_widget.setSizePolicy(QSizePolicy.Expanding, QSizePolicy.Expanding)
        s.settings_widget.settings_changed.connect(s.on_settings_changed)
        scroll_layout.addWidget(s.settings_widget, 1)
        scroll_layout.addStretch()
        scroll_area.setWidget(scroll_content)
        layout.addWidget(scroll_area, 1)
        return page

    def resizeEvent(s, e):
        if getattr(s, '_animating', False):  # 动画期间跳过所有重绘操作，避免卡顿
            return
        # 图片调整现在由Live2DSideWidget内部处理
        super().resizeEvent(e)
            

    def adjust_input_height(s):
        doc = s.input.document()
        h = int(doc.size().height())+10
        s.input.setFixedHeight(min(max(60, h), 150))  # 增加最小高度，与字体大小匹配
        s.input_wrap.setFixedHeight(s.input.height())
        
    def eventFilter(s, obj, event):
        if obj is s.input and event.type()==6:
            if event.key()==Qt.Key_Return and not (event.modifiers()&Qt.ShiftModifier):
                s.on_send();return True
        return False
    def add_user_message(s, name, content):
        """添加用户消息"""
        from ui.response_utils import extract_message
        msg = extract_message(content)
        content_html = str(msg).replace('\\n', '\n').replace('\n', '<br>')
        
        # 生成消息ID
        if not hasattr(s, '_message_counter'):
            s._message_counter = 0
        s._message_counter += 1
        message_id = f"msg_{s._message_counter}"
        
        # 初始化消息存储
        if not hasattr(s, '_messages'):
            s._messages = {}
        
        # 存储消息信息
        s._messages[message_id] = {
            'name': name,
            'content': content_html,
            'full_content': content,
            'dialog_widget': None
        }
        
        # 使用消息渲染器创建对话框
        if name == "系统":
            message_dialog = MessageRenderer.create_system_message(name, content_html, s.chat_content)
        else:
            message_dialog = MessageRenderer.create_user_message(name, content_html, s.chat_content)
        
        # 存储对话框引用
        s._messages[message_id]['dialog_widget'] = message_dialog
        
        # 在弹性空间之前插入新的消息对话框
        stretch_index = s.chat_layout.count() - 1
        s.chat_layout.insertWidget(stretch_index, message_dialog)
        
        # 滚动到底部
        s.scroll_to_bottom()
        
        return message_id
    
    def update_last_message(s, name, content):
        """更新最后一条消息的内容"""
        from ui.response_utils import extract_message
        msg = extract_message(content)
        content_html = str(msg).replace('\\n', '\n').replace('\n', '<br>')
        
        # 检查是否有当前消息ID
        if hasattr(s, '_current_message_id') and s._current_message_id:
            # 更新存储的消息信息
            if hasattr(s, '_messages') and s._current_message_id in s._messages:
                s._messages[s._current_message_id]['content'] = content_html
                s._messages[s._current_message_id]['full_content'] = content
                
                # 使用消息渲染器更新对话框内容
                dialog_widget = s._messages[s._current_message_id]['dialog_widget']
                if dialog_widget:
                    MessageRenderer.update_message_content(dialog_widget, content_html)
        else:
            # 如果没有当前消息ID，直接添加新消息
            s.add_user_message(name, content)
    
    def scroll_to_bottom(s):
        """滚动到聊天区域底部"""
        # 使用QTimer延迟滚动，确保布局完成
        QTimer.singleShot(10, lambda: s.chat_scroll_area.verticalScrollBar().setValue(
            s.chat_scroll_area.verticalScrollBar().maximum()
        ))
        
    def _load_persistent_context_to_ui(s):
        """从持久化上下文加载历史对话到前端UI"""
        try:
            # 检查是否启用持久化上下文
            if not config.api.persistent_context:
                print("📝 持久化上下文功能已禁用，跳过历史记录加载")
                return
                
            # 导入日志解析器
            from logs.log_context_parser import get_log_parser
            parser = get_log_parser()
            
            # 使用新的方法加载历史对话到UI
            ui_messages = parser.load_persistent_context_to_ui(
                parent_widget=s.chat_content,
                max_messages=config.api.max_history_rounds * 2
            )
            
            if ui_messages:
                # 将历史消息添加到UI布局中
                for message_id, message_info, dialog in ui_messages:
                    # 在弹性空间之前插入历史消息对话框
                    stretch_index = s.chat_layout.count() - 1
                    s.chat_layout.insertWidget(stretch_index, dialog)
                    
                    # 存储到消息管理器中
                    s._messages[message_id] = message_info
                
                # 更新消息计数器
                s._message_counter = len(ui_messages)
                
                # 滚动到底部显示最新消息
                s.scroll_to_bottom()
                
                print(f"✅ 前端UI已加载 {len(ui_messages)} 条历史对话")
            else:
                print("📝 前端UI未找到历史对话记录")
                
        except ImportError as e:
            print(f"⚠️ 日志解析器模块未找到，跳过前端历史记录加载: {e}")
        except Exception as e:
            print(f"❌ 前端加载持久化上下文失败: {e}")
            # 失败时不影响正常使用，继续使用空上下文
            print("💡 将继续使用空上下文，不影响正常对话功能")
    
    def clear_chat_history(s):
        """清除聊天历史记录"""
        # 清除所有消息对话框
        if hasattr(s, '_messages'):
            for message_id, message_info in s._messages.items():
                dialog_widget = message_info.get('dialog_widget')
                if dialog_widget:
                    dialog_widget.deleteLater()
            s._messages.clear()
        
        # 清除布局中的所有widget（除了弹性空间）
        while s.chat_layout.count() > 1:  # 保留最后的弹性空间
            item = s.chat_layout.takeAt(0)
            if item.widget():
                item.widget().deleteLater()
    def on_send(s):
        u = s.input.toPlainText().strip()
        if u:
            s.add_user_message(USER_NAME, u)
            s.input.clear()
            
            # 如果已有任务在运行，先取消
            if s.worker and s.worker.isRunning():
                s.cancel_current_task()
                return
            
            # 清空当前响应缓冲
            s.current_response = ""
            
            # 确保worker被清理
            if s.worker:
                s.worker.deleteLater()
                s.worker = None
            
            # 根据模式选择Worker类型，创建全新实例
            if s.streaming_mode:
                s.worker = StreamingWorker(s.naga, u)
                s.setup_streaming_worker()
            else:
                s.worker = BatchWorker(s.naga, u)
                s.setup_batch_worker()
            
            # 启动进度显示 - 恢复原来的调用方式
            s.progress_widget.set_thinking_mode()
            
            # 启动Worker
            s.worker.start()
    
    def setup_streaming_worker(s):
        """配置流式Worker的信号连接"""
        s.worker.progress_updated.connect(s.progress_widget.update_progress)
        s.worker.status_changed.connect(lambda status: s.progress_widget.status_label.setText(status))
        s.worker.error_occurred.connect(s.handle_error)
        
        # 流式专用信号
        s.worker.stream_chunk.connect(s.append_response_chunk)
        s.worker.stream_complete.connect(s.finalize_streaming_response)
        s.worker.finished.connect(s.on_response_finished)
        
        # 工具调用相关信号
        s.worker.tool_call_detected.connect(s.handle_tool_call)
        s.worker.tool_result_received.connect(s.handle_tool_result)
    
    def setup_batch_worker(s):
        """配置批量Worker的信号连接"""
        s.worker.progress_updated.connect(s.progress_widget.update_progress)
        s.worker.status_changed.connect(lambda status: s.progress_widget.status_label.setText(status))
        s.worker.error_occurred.connect(s.handle_error)
        s.worker.finished.connect(s.on_batch_response_finished)
    
    def append_response_chunk(s, chunk):
        """追加响应片段（流式模式）- 实时显示"""
        # 实时更新显示 - 立即显示到UI
        if not hasattr(s, '_current_message_id'):
            # 第一次收到chunk时，创建新消息
            s._current_message_id = s.add_user_message(AI_NAME, chunk)
            s.current_response = chunk
        else:
            # 后续chunk，追加到当前消息
            s.current_response += chunk
            s.update_last_message(AI_NAME, s.current_response)
            
        # 强制UI更新
        s.chat_scroll_area.viewport().update()
    
    def finalize_streaming_response(s):
        """完成流式响应 - 立即处理"""
        if s.current_response:
            # 对累积的完整响应进行消息提取（多步自动\n分隔）
            from ui.response_utils import extract_message
            final_message = extract_message(s.current_response)
            
            # 更新最终消息
            if hasattr(s, '_current_message_id'):
                s.update_last_message(AI_NAME, final_message)
                delattr(s, '_current_message_id')
            else:
                s.add_user_message(AI_NAME, final_message)
        
        # 立即停止加载状态
        s.progress_widget.stop_loading()
    
    def on_response_finished(s, response):
        """处理完成的响应（流式模式后备）"""
        # 检查是否是取消操作的响应
        if response == "操作已取消":
            return  # 不显示，因为已经在cancel_current_task中显示了
        if not s.current_response:  # 如果流式没有收到数据，使用最终结果
            from ui.response_utils import extract_message
            final_message = extract_message(response)
            s.add_user_message(AI_NAME, final_message)
        s.progress_widget.stop_loading()
    
    def on_batch_response_finished(s, response):
        """处理完成的响应（批量模式）"""
        # 检查是否是取消操作的响应
        if response == "操作已取消":
            return  # 不显示，因为已经在cancel_current_task中显示了
        from ui.response_utils import extract_message
        final_message = extract_message(response)
        s.add_user_message(AI_NAME, final_message)
        s.progress_widget.stop_loading()
    
    def handle_error(s, error_msg):
        """处理错误"""
        s.add_user_message("系统", f"❌ {error_msg}")
        s.progress_widget.stop_loading()
    
    def handle_tool_call(s, notification):
        """处理工具调用通知"""
        # 创建专门的工具调用内容对话框（没有用户名）
        tool_call_dialog = MessageRenderer.create_tool_call_content_message(notification, s.chat_content)
        
        # 设置嵌套对话框内容
        nested_title = "工具调用详情"
        nested_content = f"""
工具名称: {notification}
状态: 正在执行...
时间: {time.strftime('%H:%M:%S')}
        """.strip()
        tool_call_dialog.set_nested_content(nested_title, nested_content)
        
        # 生成消息ID
        if not hasattr(s, '_message_counter'):
            s._message_counter = 0
        s._message_counter += 1
        message_id = f"tool_call_{s._message_counter}"
        
        # 初始化消息存储
        if not hasattr(s, '_messages'):
            s._messages = {}
        
        # 存储工具调用消息信息
        s._messages[message_id] = {
            'name': '工具调用',
            'content': notification,
            'full_content': notification,
            'dialog_widget': tool_call_dialog
        }
        
        # 在弹性空间之前插入工具调用对话框
        stretch_index = s.chat_layout.count() - 1
        s.chat_layout.insertWidget(stretch_index, tool_call_dialog)
        
        # 滚动到底部
        s.scroll_to_bottom()
        
        # 在状态栏也显示工具调用状态
        s.progress_widget.status_label.setText(f"🔧 {notification}")
        print(f"工具调用: {notification}")
    
    def handle_tool_result(s, result):
        """处理工具执行结果"""
        # 查找最近的工具调用对话框并更新
        if hasattr(s, '_messages'):
            for message_id, message_info in reversed(list(s._messages.items())):
                if message_id.startswith('tool_call_'):
                    dialog_widget = message_info.get('dialog_widget')
                    if dialog_widget:
                        # 更新工具调用对话框显示结果
                        MessageRenderer.update_message_content(dialog_widget, f"✅ {result}")
                        
                        # 更新嵌套对话框内容
                        if hasattr(dialog_widget, 'set_nested_content'):
                            nested_title = "工具调用结果"
                            nested_content = f"""
工具名称: {message_info.get('content', '未知工具')}
状态: 执行完成 ✅
时间: {time.strftime('%H:%M:%S')}
结果: {result[:200]}{'...' if len(result) > 200 else ''}
                            """.strip()
                            dialog_widget.set_nested_content(nested_title, nested_content)
                        break
        
        # 在状态栏也显示工具执行结果
        s.progress_widget.status_label.setText(f"✅ {result[:50]}...")
        print(f"工具结果: {result}")
    
    def cancel_current_task(s):
        """取消当前任务 - 优化版本，减少卡顿"""
        if s.worker and s.worker.isRunning():
            # 立即设置取消标志
            s.worker.cancel()
            
            # 非阻塞方式处理线程清理
            s.progress_widget.stop_loading()
            s.add_user_message("系统", "🚫 操作已取消")
            
            # 清空当前响应缓冲，避免部分响应显示
            s.current_response = ""
            
            # 使用QTimer延迟处理线程清理，避免UI卡顿
            def cleanup_worker():
                if s.worker:
                    s.worker.quit()
                    if not s.worker.wait(500):  # 只等待500ms
                        s.worker.terminate()
                        s.worker.wait(200)  # 再等待200ms
                    s.worker.deleteLater()
                    s.worker = None
            
            # 50ms后异步清理，避免阻塞UI
            QTimer.singleShot(50, cleanup_worker)
        else:
            s.progress_widget.stop_loading()

    def toggle_full_img(s,e):
        if getattr(s, '_animating', False):  # 动画期间禁止重复点击
            return
        s._animating = True  # 设置动画标志位
        s.full_img^=1  # 立绘展开标志切换
        target_width = s.expanded_width if s.full_img else s.collapsed_width  # 目标宽度：展开或收缩
        
        # --- 立即切换界面状态 ---
        if s.full_img:  # 展开状态 - 进入设置页面
            s.input_wrap.hide()  # 隐藏输入框
            s.chat_stack.setCurrentIndex(1)  # 切换到设置页
            s.side.setCursor(Qt.PointingHandCursor)  # 保持点击指针，可点击收缩
            s.titlebar.text = "SETTING PAGE"
            s.titlebar.update()
            s.side.setStyleSheet(f"""
                QWidget {{
                    background: rgba(17,17,17,{int(BG_ALPHA*255*0.9)});
                    border-radius: 15px;
                    border: 1px solid rgba(255, 255, 255, 80);
                }}
            """)
        else:  # 收缩状态 - 主界面聊天模式
            s.input_wrap.show()  # 显示输入框
            s.chat_stack.setCurrentIndex(0)  # 切换到聊天页
            s.input.setFocus()  # 恢复输入焦点
            s.side.setCursor(Qt.PointingHandCursor)  # 保持点击指针
            s.titlebar.text = "NAGA AGENT"
            s.titlebar.update()
            s.side.setStyleSheet(f"""
                QWidget {{
                    background: rgba(17,17,17,{int(BG_ALPHA*255*0.7)});
                    border-radius: 15px;
                    border: 1px solid rgba(255, 255, 255, 40);
                }}
            """)
        # --- 立即切换界面状态 END ---
        
        # 创建优化后的动画组
        group = QParallelAnimationGroup(s)
        
        # 侧栏宽度动画 - 合并为单个动画
        side_anim = QPropertyAnimation(s.side, b"minimumWidth", s)
        side_anim.setDuration(ANIMATION_DURATION)
        side_anim.setStartValue(s.side.width())
        side_anim.setEndValue(target_width)
        side_anim.setEasingCurve(QEasingCurve.OutCubic)  # 使用更流畅的缓动
        group.addAnimation(side_anim)
        
        side_anim2 = QPropertyAnimation(s.side, b"maximumWidth", s)
        side_anim2.setDuration(ANIMATION_DURATION)
        side_anim2.setStartValue(s.side.width())
        side_anim2.setEndValue(target_width)
        side_anim2.setEasingCurve(QEasingCurve.OutCubic)
        group.addAnimation(side_anim2)
        
        # 输入框动画 - 进入设置时隐藏，退出时显示
        if s.full_img:
            input_hide_anim = QPropertyAnimation(s.input_wrap, b"maximumHeight", s)
            input_hide_anim.setDuration(ANIMATION_DURATION // 2)
            input_hide_anim.setStartValue(s.input_wrap.height())
            input_hide_anim.setEndValue(0)
            input_hide_anim.setEasingCurve(QEasingCurve.OutQuad)
            group.addAnimation(input_hide_anim)
        else:
            input_show_anim = QPropertyAnimation(s.input_wrap, b"maximumHeight", s)
            input_show_anim.setDuration(ANIMATION_DURATION // 2)
            input_show_anim.setStartValue(0)
            input_show_anim.setEndValue(60)
            input_show_anim.setEasingCurve(QEasingCurve.OutQuad)
            group.addAnimation(input_show_anim)
        
        def on_side_width_changed():
            """侧栏宽度变化时实时更新"""
            # Live2D侧栏会自动处理大小调整
            pass
        
        def on_animation_finished():
            s._animating = False  # 动画结束标志
            # Live2D侧栏会自动处理最终调整
            pass
        
        # 连接信号
        side_anim.valueChanged.connect(on_side_width_changed)
        group.finished.connect(on_animation_finished)
        group.start()
        

    # 添加整个窗口的拖动支持
    def mousePressEvent(s, event):
        if event.button() == Qt.LeftButton:
            s._offset = event.globalPos() - s.frameGeometry().topLeft()
            event.accept()

    def mouseMoveEvent(s, event):
        if s._offset and event.buttons() & Qt.LeftButton:
            s.move(event.globalPos() - s._offset)
            event.accept()

    def mouseReleaseEvent(s, event):
        s._offset = None
        event.accept()

    def paintEvent(s, event):
        """绘制窗口背景"""
        painter = QPainter(s)
        painter.setRenderHint(QPainter.Antialiasing)
        
        # 绘制主窗口背景 - 使用可调节的透明度
        painter.setBrush(QBrush(QColor(25, 25, 25, WINDOW_BG_ALPHA)))
        painter.setPen(QColor(255, 255, 255, 30))
        painter.drawRoundedRect(s.rect(), 20, 20)

    def on_settings_changed(s, setting_key, value):
        """处理设置变化"""
        print(f"设置变化: {setting_key} = {value}")
        
        # 这里可以实时应用某些设置变化
        if setting_key in ("all", "ui.bg_alpha", "ui.window_bg_alpha"):  # UI透明度变化 #
            s.apply_opacity_from_config()  # 立即应用 #
            return
        if setting_key in ("system.stream_mode", "STREAM_MODE"):
            s.streaming_mode = value if setting_key == "system.stream_mode" else value  # 兼容新旧键名 #
            s.add_user_message("系统", f"● 流式模式已{'启用' if s.streaming_mode else '禁用'}")
        elif setting_key in ("system.voice_enabled", "VOICE_ENABLED"):
            s.add_user_message("系统", f"● 语音功能已{'启用' if value else '禁用'}")
        elif setting_key in ("system.debug", "DEBUG"):
            s.add_user_message("系统", f"● 调试模式已{'启用' if value else '禁用'}")
        
        # 发送设置变化信号给其他组件
        # 这里可以根据需要添加更多处理逻辑

    def set_window_background_alpha(s, alpha):
        """设置整个窗口的背景透明度
        Args:
            alpha: 透明度值，可以是:
                   - 0-255的整数 (PyQt原生格式)
                   - 0.0-1.0的浮点数 (百分比格式)
        """
        global WINDOW_BG_ALPHA
        
        # 处理不同格式的输入
        if isinstance(alpha, float) and 0.0 <= alpha <= 1.0:
            # 浮点数格式：0.0-1.0 转换为 0-255
            WINDOW_BG_ALPHA = int(alpha * 255)
        elif isinstance(alpha, int) and 0 <= alpha <= 255:
            # 整数格式：0-255
            WINDOW_BG_ALPHA = alpha
        else:
            print(f"警告：无效的透明度值 {alpha}，应为0-255的整数或0.0-1.0的浮点数")
            return
        
        # 更新CSS样式表
        s.setStyleSheet(f"""
            ChatWindow {{
                background: rgba(25, 25, 25, {WINDOW_BG_ALPHA});
                border-radius: 20px;
                border: 1px solid rgba(255, 255, 255, 30);
            }}
        """)
    
        # 触发重绘
        s.update()
        
        print(f"✅ 窗口背景透明度已设置为: {WINDOW_BG_ALPHA}/255 ({WINDOW_BG_ALPHA/255*100:.1f}%不透明度)")

    def apply_opacity_from_config(s):
        """从配置中应用UI透明度(聊天区/输入框/侧栏/窗口)"""
        # 更新全局变量，保持其它逻辑一致 #
        global BG_ALPHA, WINDOW_BG_ALPHA
        BG_ALPHA = config.ui.bg_alpha
        WINDOW_BG_ALPHA = config.ui.window_bg_alpha if isinstance(config.ui.window_bg_alpha, int) else int(config.ui.window_bg_alpha * 255)

        # 计算alpha #
        alpha_px = int(BG_ALPHA * 255)

        # 更新聊天区域背景 - 现在使用透明背景，对话框有自己的背景
        s.chat_content.setStyleSheet(f"""
            QWidget {{
                background: transparent;
                border: none;
            }}
        """)

        # 更新输入框背景 #
        fontfam, fontsize = 'Lucida Console', 16
        s.input.setStyleSheet(f"""
            QTextEdit {{
                background: rgba(17,17,17,{alpha_px});
                color: #fff;
                border-radius: 15px;
                border: 1px solid rgba(255, 255, 255, 50);
                font: {fontsize}pt '{fontfam}';
                padding: 8px;
            }}
        """)

        # 更新侧栏背景 #
        if hasattr(s, 'side') and isinstance(s.side, QWidget):
            try:
                s.side.set_background_alpha(alpha_px)
            except Exception:
                pass

        # 更新主窗口背景 #
        s.set_window_background_alpha(WINDOW_BG_ALPHA)

    def showEvent(s, event):
        """窗口显示事件"""
        super().showEvent(event)
        
        # 其他初始化代码...
        s.setFocus()
        s.input.setFocus()
        # 图片初始化现在由Live2DSideWidget处理
        s._img_inited = True

    def upload_document(s):
        """上传文档功能"""
        try:
            # 打开文件选择对话框
            file_path, _ = QFileDialog.getOpenFileName(
                s,
                "选择要上传的文档",
                "",
                "支持的文档格式 (*.docx *.txt *.md);;Word文档 (*.docx);;文本文件 (*.txt);;Markdown文件 (*.md);;所有文件 (*)"
            )
            
            if not file_path:
                return  # 用户取消选择
            
            # 检查文件格式
            file_ext = Path(file_path).suffix.lower()
            supported_formats = ['.docx', '.txt', '.md']
            
            if file_ext not in supported_formats:
                QMessageBox.warning(s, "格式不支持", 
                                   f"不支持的文件格式: {file_ext}\n\n支持的格式: {', '.join(supported_formats)}")
                return
            
            # 检查文件大小 (限制为10MB)
            file_size = os.path.getsize(file_path)
            if file_size > 10 * 1024 * 1024:  # 10MB
                QMessageBox.warning(s, "文件过大", "文件大小不能超过10MB")
                return
            
            # 上传文件到API服务器
            s.upload_file_to_server(file_path)
            
        except Exception as e:
            QMessageBox.critical(s, "上传错误", f"文档上传失败:\n{str(e)}")
    
    def upload_file_to_server(s, file_path):
        """将文件上传到API服务器"""
        try:
            # 显示上传进度
            s.add_user_message("系统", f"📤 正在上传文档: {Path(file_path).name}")
            s.progress_widget.set_thinking_mode()
            s.progress_widget.status_label.setText("上传文档中...")
            
            # 准备上传数据
            api_url = "http://localhost:8000/upload/document"
            
            with open(file_path, 'rb') as f:
                files = {'file': (Path(file_path).name, f, 'application/octet-stream')}
                data = {'description': f'通过NAGA聊天界面上传的文档'}
                
                # 发送上传请求
                response = requests.post(api_url, files=files, data=data, timeout=30)
            
            if response.status_code == 200:
                result = response.json()
                s.progress_widget.stop_loading()
                s.add_user_message("系统", f"✅ 文档上传成功: {result['filename']}")
                
                # 询问用户想要进行什么操作
                s.show_document_options(result['file_path'], result['filename'])
            else:
                s.progress_widget.stop_loading()
                s.add_user_message("系统", f"❌ 上传失败: {response.text}")
                
        except requests.exceptions.ConnectionError:
            s.progress_widget.stop_loading()
            s.add_user_message("系统", "❌ 无法连接到API服务器，请确保服务器正在运行")
        except Exception as e:
            s.progress_widget.stop_loading()
            s.add_user_message("系统", f"❌ 上传失败: {str(e)}")
    
    def show_document_options(s, file_path, filename):
        """显示文档处理选项"""
        from PyQt5.QtWidgets import QDialog, QVBoxLayout, QLabel, QFrame, QPushButton
        from PyQt5.QtCore import Qt
        from PyQt5.QtGui import QFont
        
        dialog = QDialog(s)
        dialog.setWindowTitle("文档处理选项")
        dialog.setFixedSize(650, 480)
        # 隐藏标题栏的图标按钮
        dialog.setWindowFlags(Qt.Dialog | Qt.CustomizeWindowHint | Qt.WindowTitleHint)
        dialog.setStyleSheet("""
            QDialog {
                background-color: white;
                border: 2px solid #ddd;
                border-radius: 10px;
            }
        """)
        
        layout = QVBoxLayout(dialog)
        layout.setContentsMargins(30, 25, 30, 25)
        layout.setSpacing(20)
        
        # 标题
        title_label = QLabel("文档上传成功")
        title_font = QFont("Microsoft YaHei", 16, QFont.Bold)
        title_label.setFont(title_font)
        title_label.setStyleSheet("color: #2c3e50; margin-bottom: 25px; padding: 15px; min-height: 40px;")
        title_label.setAlignment(Qt.AlignCenter)
        layout.addWidget(title_label)
        
        # 文件信息
        info_label = QLabel(f"文件名: {filename}")
        info_label.setStyleSheet("color: #34495e; font-size: 14px; padding: 10px;")
        layout.addWidget(info_label)
        
        # 分隔线
        line = QFrame()
        line.setFrameShape(QFrame.HLine)
        line.setStyleSheet("background-color: #bdc3c7;")
        layout.addWidget(line)
        
        # 操作按钮
        actions = [
            ("📖 读取内容", "read", "读取文档的完整内容"),
            ("🔍 分析文档", "analyze", "分析文档结构和内容"),
            ("📝 生成摘要", "summarize", "生成文档的简洁摘要")
        ]
        
        for btn_text, action, description in actions:
            btn = ButtonFactory.create_document_action_button(btn_text)
            
            # 添加描述标签
            desc_label = QLabel(description)
            desc_label.setStyleSheet("color: #7f8c8d; font-size: 12px; margin-bottom: 10px;")
            layout.addWidget(desc_label)
            layout.addWidget(btn)
            
            # 连接按钮事件
            btn.clicked.connect(lambda checked, f=file_path, a=action, d=dialog: s.process_document(f, a, d))
        
        # 取消按钮
        cancel_btn = ButtonFactory.create_cancel_button()
        cancel_btn.clicked.connect(dialog.close)
        layout.addWidget(cancel_btn)
        
        dialog.exec_()
    
    def process_document(s, file_path, action, dialog=None):
        """处理文档"""
        if dialog:
            dialog.close()
        
        try:
            s.add_user_message("系统", f"🔄 正在处理文档: {Path(file_path).name}")
            s.progress_widget.set_thinking_mode()
            s.progress_widget.status_label.setText("处理文档中...")
            
            # 调用API处理文档
            api_url = "http://localhost:8000/document/process"
            data = {
                "file_path": file_path,
                "action": action
            }
            
            response = requests.post(api_url, json=data, timeout=60)
            
            if response.status_code == 200:
                result = response.json()
                s.progress_widget.stop_loading()
                
                if action == "read":
                    s.add_user_message(AI_NAME, f"📖 文档内容:\n\n{result['content']}")
                elif action == "analyze":
                    s.add_user_message(AI_NAME, f"🔍 文档分析:\n\n{result['analysis']}")
                elif action == "summarize":
                    s.add_user_message(AI_NAME, f"📝 文档摘要:\n\n{result['summary']}")
            else:
                s.progress_widget.stop_loading()
                s.add_user_message("系统", f"❌ 文档处理失败: {response.text}")
                
        except requests.exceptions.ConnectionError:
            s.progress_widget.stop_loading()
            s.add_user_message("系统", "❌ 无法连接到API服务器，请确保服务器正在运行")
        except Exception as e:
            s.progress_widget.stop_loading()
            s.add_user_message("系统", f"❌ 文档处理失败: {str(e)}")
    
    def open_mind_map(s):
        """打开心智云图"""
        try:
            # 检查是否存在知识图谱文件
            graph_file = "logs/knowledge_graph/graph.html"
            quintuples_file = "logs/knowledge_graph/quintuples.json"
            
            # 如果quintuples.json存在，删除现有的graph.html并重新生成
            if os.path.exists(quintuples_file):
                # 如果graph.html存在，先删除它
                if os.path.exists(graph_file):
                    try:
                        os.remove(graph_file)
                        print(f"已删除旧的graph.html文件")
                    except Exception as e:
                        print(f"删除graph.html文件失败: {e}")
                
                # 生成新的HTML
                s.add_user_message("系统", "🔄 正在生成心智云图...")
                try:
                    from summer_memory.quintuple_visualize_v2 import visualize_quintuples
                    visualize_quintuples()
                    if os.path.exists(graph_file):
                        import webbrowser
                        # 获取正确的绝对路径
                        if os.path.isabs(graph_file):
                            abs_graph_path = graph_file
                        else:
                            # 如果是相对路径，基于项目根目录构建绝对路径
                            current_dir = os.path.dirname(os.path.dirname(os.path.abspath(__file__)))
                            abs_graph_path = os.path.join(current_dir, graph_file)
                        
                        webbrowser.open("file:///" + abs_graph_path)
                        s.add_user_message("系统", "🧠 心智云图已生成并打开")
                    else:
                        s.add_user_message("系统", "❌ 心智云图生成失败")
                except Exception as e:
                    s.add_user_message("系统", f"❌ 生成心智云图失败: {str(e)}")
            else:
                # 没有五元组数据，提示用户
                s.add_user_message("系统", "❌ 未找到五元组数据，请先进行对话以生成知识图谱")
        except Exception as e:
            s.add_user_message("系统", f"❌ 打开心智云图失败: {str(e)}")
    
    def initialize_live2d(s):
        """初始化Live2D"""
        if s.live2d_enabled and s.live2d_model_path:
            if os.path.exists(s.live2d_model_path):
                s.add_user_message("系统", "🔄 正在加载Live2D模型...")
                success = s.side.set_live2d_model(s.live2d_model_path)
                if success:
                    s.add_user_message("系统", "✅ Live2D模型加载成功")
                else:
                    s.add_user_message("系统", "⚠️ Live2D模型加载失败，已回退到图片模式")
            else:
                s.add_user_message("系统", f"⚠️ Live2D模型文件不存在: {s.live2d_model_path}")
        else:
            print("📝 Live2D功能未启用或未配置模型路径")
    
    def on_live2d_model_loaded(s, success):
        """Live2D模型加载状态回调"""
        if success:
            print("✅ Live2D模型已成功加载")
        else:
            print("🔄 已回退到图片模式")
    
    def on_live2d_error(s, error_msg):
        """Live2D错误回调"""
        s.add_user_message("系统", f"❌ Live2D错误: {error_msg}")
    
    def set_live2d_model(s, model_path):
        """设置Live2D模型"""
        if not os.path.exists(model_path):
            s.add_user_message("系统", f"❌ Live2D模型文件不存在: {model_path}")
            return False
        
        s.live2d_model_path = model_path
        s.live2d_enabled = True
        
        s.add_user_message("系统", "🔄 正在切换Live2D模型...")
        success = s.side.set_live2d_model(model_path)
        
        if success:
            s.add_user_message("系统", "✅ Live2D模型切换成功")
        else:
            s.add_user_message("系统", "⚠️ Live2D模型切换失败，已回退到图片模式")
        
        return success
    
    def set_fallback_image(s, image_path):
        """设置回退图片"""
        if not os.path.exists(image_path):
            s.add_user_message("系统", f"❌ 图片文件不存在: {image_path}")
            return False
        
        s.side.set_fallback_image(image_path)
        s.add_user_message("系统", f"✅ 回退图片已设置: {os.path.basename(image_path)}")
        return True
    
    def get_display_mode(s):
        """获取当前显示模式"""
        return s.side.get_display_mode()
    
    def is_live2d_available(s):
        """检查Live2D是否可用"""
        return s.side.is_live2d_available()

if __name__=="__main__":
    app = QApplication(sys.argv)
    win = ChatWindow()
    win.show()
    sys.exit(app.exec_())<|MERGE_RESOLUTION|>--- conflicted
+++ resolved
@@ -302,13 +302,8 @@
         s._img_inited = False  # 标志变量，图片自适应只在初始化时触发一次
         
         # Live2D相关配置
-<<<<<<< HEAD
-        s.live2d_enabled = getattr(getattr(config, 'live2d', None), 'enabled', False)
-        s.live2d_model_path = getattr(getattr(config, 'live2d', None), 'model_path', False)
-=======
-        s.live2d_enabled = getattr(config, 'live2d', Live2DConfig()).enabled  # 是否启用Live2D
-        s.live2d_model_path = getattr(config, 'live2d', Live2DConfig()).model_path  # Live2D模型路径
->>>>>>> 39a900e0
+        s.live2d_enabled = config.live2d.enabled  # 是否启用Live2D
+        s.live2d_model_path = config.live2d.model_path  # Live2D模型路径
         
         # 初始化消息存储
         s._messages = {}
